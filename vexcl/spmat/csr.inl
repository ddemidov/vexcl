#ifndef VEXCL_SPMAT_CSR_INL
#define VEXCL_SPMAT_CSR_INL

/*
The MIT License

Copyright (c) 2012-2013 Denis Demidov <ddemidov@ksu.ru>

Permission is hereby granted, free of charge, to any person obtaining a copy
of this software and associated documentation files (the "Software"), to deal
in the Software without restriction, including without limitation the rights
to use, copy, modify, merge, publish, distribute, sublicense, and/or sell
copies of the Software, and to permit persons to whom the Software is
furnished to do so, subject to the following conditions:

The above copyright notice and this permission notice shall be included in
all copies or substantial portions of the Software.

THE SOFTWARE IS PROVIDED "AS IS", WITHOUT WARRANTY OF ANY KIND, EXPRESS OR
IMPLIED, INCLUDING BUT NOT LIMITED TO THE WARRANTIES OF MERCHANTABILITY,
FITNESS FOR A PARTICULAR PURPOSE AND NONINFRINGEMENT.  IN NO EVENT SHALL THE
AUTHORS OR COPYRIGHT HOLDERS BE LIABLE FOR ANY CLAIM, DAMAGES OR OTHER
LIABILITY, WHETHER IN AN ACTION OF CONTRACT, TORT OR OTHERWISE, ARISING FROM,
OUT OF OR IN CONNECTION WITH THE SOFTWARE OR THE USE OR OTHER DEALINGS IN
THE SOFTWARE.
*/

/**
 * \file   vexcl/spmat/csr.inl
 * \author Denis Demidov <ddemidov@ksu.ru>
 * \brief  OpenCL sparse matrix in CSR format.
 */

struct SpMatCSR : public sparse_matrix {
    const backend::command_queue &queue;
    size_t n;

    struct matrix_part {
        size_t nnz;
        backend::device_vector<idx_t> row;
        backend::device_vector<col_t> col;
        backend::device_vector<val_t> val;
    } loc, rem;

    SpMatCSR(
            const backend::command_queue &queue,
            const idx_t *row, const col_t *col, const val_t *val,
            size_t row_begin, size_t row_end, size_t col_begin, size_t col_end,
            std::set<col_t> ghost_cols
            )
        : queue(queue), n(row_end - row_begin)
    {
        auto is_local = [col_begin, col_end](size_t c) {
            return c >= col_begin && c < col_end;
        };

        if (ghost_cols.empty()) {
            loc.nnz = row[row_end] - row[row_begin];
            rem.nnz = 0;

            if (loc.nnz) {
                loc.row = backend::device_vector<idx_t>(queue, (n + 1), row + row_begin,      backend::MEM_READ_ONLY);
                loc.col = backend::device_vector<col_t>(queue, loc.nnz, col + row[row_begin], backend::MEM_READ_ONLY);
                loc.val = backend::device_vector<val_t>(queue, loc.nnz, val + row[row_begin], backend::MEM_READ_ONLY);

                if (row_begin > 0) vector<idx_t>(queue, loc.row) -= row_begin;
            }
        } else {
            std::vector<idx_t> lrow;
            std::vector<col_t> lcol;
            std::vector<val_t> lval;

            std::vector<idx_t> rrow;
            std::vector<col_t> rcol;
            std::vector<val_t> rval;

            lrow.reserve(n + 1);
            lrow.push_back(0);

            lcol.reserve(row[row_end] - row[row_begin]);
            lval.reserve(row[row_end] - row[row_begin]);

            if (!ghost_cols.empty()) {
                rrow.reserve(n + 1);
                rrow.push_back(0);

                rcol.reserve(row[row_end] - row[row_begin]);
                rval.reserve(row[row_end] - row[row_begin]);
            }

            // Renumber columns.
            std::unordered_map<col_t, col_t> r2l(2 * ghost_cols.size());
            size_t nghost = 0;
            for(auto c = ghost_cols.begin(); c != ghost_cols.end(); ++c)
                r2l[*c] = static_cast<col_t>(nghost++);

            for(size_t i = row_begin; i < row_end; ++i) {
                for(idx_t j = row[i]; j < row[i + 1]; j++) {
                    if (is_local(col[j])) {
                        lcol.push_back(static_cast<col_t>(col[j] - col_begin));
                        lval.push_back(val[j]);
                    } else {
                        assert(r2l.count(col[j]));
                        rcol.push_back(r2l[col[j]]);
                        rval.push_back(val[j]);
                    }
                }

                lrow.push_back(static_cast<idx_t>(lcol.size()));
                rrow.push_back(static_cast<idx_t>(rcol.size()));
            }


            // Copy local part to the device.
            if (lrow.back()) {
                loc.nnz = lrow.back();

                loc.row = backend::device_vector<idx_t>(queue, lrow.size(), lrow.data(), backend::MEM_READ_ONLY);
                loc.col = backend::device_vector<col_t>(queue, lcol.size(), lcol.data(), backend::MEM_READ_ONLY);
                loc.val = backend::device_vector<val_t>(queue, lval.size(), lval.data(), backend::MEM_READ_ONLY);
            }

            // Copy remote part to the device.
            if (!ghost_cols.empty()) {
                rem.nnz = rrow.back();

                rem.row = backend::device_vector<idx_t>(queue, rrow.size(), rrow.data(), backend::MEM_READ_ONLY);
                rem.col = backend::device_vector<col_t>(queue, rcol.size(), rcol.data(), backend::MEM_READ_ONLY);
                rem.val = backend::device_vector<val_t>(queue, rval.size(), rval.data(), backend::MEM_READ_ONLY);
            }
        }
    }

    template <class OP>
<<<<<<< HEAD
    void mul(
            const matrix_part &part,
            const cl::Buffer &in, const cl::Buffer &out, scalar_type scale
=======
    void mul(const matrix_part &part,
            const backend::device_vector<val_t> &in,
            const backend::device_vector<val_t> &out,
            scalar_type scale
>>>>>>> 95196b44
            ) const
    {
        using namespace detail;

        static kernel_cache cache;

        auto key    = backend::cache_key(queue);
        auto kernel = cache.find(key);

        backend::select_context(queue);

        if (kernel == cache.end()) {
            backend::source_generator source(queue);

            source.kernel("csr_spmv")
                .open("(")
                    .template parameter<size_t>("n")
                    .template parameter<scalar_type>("scale")
                    .template parameter< global_ptr< const idx_t > >("row")
                    .template parameter< global_ptr< const col_t > >("col")
                    .template parameter< global_ptr< const val_t > >("val")
                    .template parameter< global_ptr< const val_t > >("in")
                    .template parameter< global_ptr< val_t > >("out")
                .close(")")
                .open("{")
                    .grid_stride_loop("i").open("{");
            source.new_line() << type_name<val_t>() << " sum = 0;";
            source.new_line() << "for(size_t j = row[i], e = row[i + 1]; j < e; ++j)";
            source.open("{");
            source.new_line() << "sum += val[j] * in[col[j]];";
            source.close("}");
            source.new_line() << "out[i] " << OP::string() << " scale * sum;";
            source.close("}").close("}");

            backend::kernel krn(queue, source.str(), "csr_spmv");
            kernel = cache.insert(std::make_pair(key, krn)).first;
        }

<<<<<<< HEAD
        cl::Kernel krn    = kernel->second.kernel;
        size_t     wgsize = kernel->second.wgsize;
        size_t     g_size = num_workgroups(device) * wgsize;

        unsigned pos = 0;
        krn.setArg(pos++, n);
        krn.setArg(pos++, scale);
        krn.setArg(pos++, part.row);
        krn.setArg(pos++, part.col);
        krn.setArg(pos++, part.val);
        krn.setArg(pos++, in);
        krn.setArg(pos++, out);

        queue.enqueueNDRangeKernel(krn, cl::NullRange, g_size, wgsize);
=======
        kernel->second.push_arg(n);
        kernel->second.push_arg(scale);
        kernel->second.push_arg(part.row);
        kernel->second.push_arg(part.col);
        kernel->second.push_arg(part.val);
        kernel->second.push_arg(in);
        kernel->second.push_arg(out);

        kernel->second(queue);
>>>>>>> 95196b44
    }

    void mul_local(
            const backend::device_vector<val_t> &in,
            const backend::device_vector<val_t> &out,
            scalar_type scale, bool append) const
    {
        if (append) {
            if (loc.nnz) mul<assign::ADD>(loc, in, out, scale);
        } else {
            if (loc.nnz)
                mul<assign::SET>(loc, in, out, scale);
            else
                vector<val_t>(queue, out) = 0;
        }
    }

<<<<<<< HEAD
    void mul_remote(const cl::Buffer &in, const cl::Buffer &out, scalar_type scale) const
=======
    void mul_remote(
            const backend::device_vector<val_t> &in,
            const backend::device_vector<val_t> &out,
            scalar_type scale) const
>>>>>>> 95196b44
    {
        if (rem.nnz) mul<assign::ADD>(rem, in, out, scale);
    }

    static void inline_preamble(backend::source_generator &src,
            const std::string &prm_name)
    {
        src.function<val_t>(prm_name + "_csr_spmv")
            .open("(")
                .template parameter< global_ptr<const idx_t> >("row")
                .template parameter< global_ptr<const col_t> >("col")
                .template parameter< global_ptr<const val_t> >("val")
                .template parameter< global_ptr<const val_t> >("in")
                .template parameter< size_t >("i")
            .close(")").open("{");
        src.new_line() << type_name<val_t>() << " sum = 0;";
        src.new_line() << "for(size_t j = row[i], e = row[i + 1]; j < e; ++j)";
        src.open("{");
        src.new_line() << "sum += val[j] * in[col[j]];";
        src.close("}");
        src.new_line() << "return sum;";
        src.close("}");
    }

    static void inline_expression(backend::source_generator &src,
            const std::string &prm_name)
    {
        src << prm_name << "_csr_spmv" << "("
            << prm_name << "_row, "
            << prm_name << "_col, "
            << prm_name << "_val, "
            << prm_name << "_vec, idx)";
    }

    static void inline_parameters(backend::source_generator &src,
            const std::string &prm_name)
    {
        src.template parameter< global_ptr<const idx_t> >(prm_name) << "_row";
        src.template parameter< global_ptr<const col_t> >(prm_name) << "_col";
        src.template parameter< global_ptr<const val_t> >(prm_name) << "_val";
        src.template parameter< global_ptr<const val_t> >(prm_name) << "_vec";
    }

    void setArgs(backend::kernel &krn, unsigned device, const vector<val_t> &x) const {
        krn.push_arg(loc.row);
        krn.push_arg(loc.col);
        krn.push_arg(loc.val);
        krn.push_arg(x(device));
    }
};

#endif<|MERGE_RESOLUTION|>--- conflicted
+++ resolved
@@ -132,16 +132,10 @@
     }
 
     template <class OP>
-<<<<<<< HEAD
-    void mul(
-            const matrix_part &part,
-            const cl::Buffer &in, const cl::Buffer &out, scalar_type scale
-=======
     void mul(const matrix_part &part,
             const backend::device_vector<val_t> &in,
             const backend::device_vector<val_t> &out,
             scalar_type scale
->>>>>>> 95196b44
             ) const
     {
         using namespace detail;
@@ -180,22 +174,6 @@
             kernel = cache.insert(std::make_pair(key, krn)).first;
         }
 
-<<<<<<< HEAD
-        cl::Kernel krn    = kernel->second.kernel;
-        size_t     wgsize = kernel->second.wgsize;
-        size_t     g_size = num_workgroups(device) * wgsize;
-
-        unsigned pos = 0;
-        krn.setArg(pos++, n);
-        krn.setArg(pos++, scale);
-        krn.setArg(pos++, part.row);
-        krn.setArg(pos++, part.col);
-        krn.setArg(pos++, part.val);
-        krn.setArg(pos++, in);
-        krn.setArg(pos++, out);
-
-        queue.enqueueNDRangeKernel(krn, cl::NullRange, g_size, wgsize);
-=======
         kernel->second.push_arg(n);
         kernel->second.push_arg(scale);
         kernel->second.push_arg(part.row);
@@ -205,7 +183,6 @@
         kernel->second.push_arg(out);
 
         kernel->second(queue);
->>>>>>> 95196b44
     }
 
     void mul_local(
@@ -223,14 +200,10 @@
         }
     }
 
-<<<<<<< HEAD
-    void mul_remote(const cl::Buffer &in, const cl::Buffer &out, scalar_type scale) const
-=======
     void mul_remote(
             const backend::device_vector<val_t> &in,
             const backend::device_vector<val_t> &out,
             scalar_type scale) const
->>>>>>> 95196b44
     {
         if (rem.nnz) mul<assign::ADD>(rem, in, out, scale);
     }
