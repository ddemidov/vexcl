--- conflicted
+++ resolved
@@ -217,13 +217,9 @@
     template <class OP>
     void mul(
             const matrix_part &part,
-<<<<<<< HEAD
-            const cl::Buffer &in, const cl::Buffer &out, scalar_type scale
-=======
             const backend::device_vector<val_t> &in,
             const backend::device_vector<val_t> &out,
             scalar_type scale
->>>>>>> 95196b44
             ) const
     {
         using namespace detail;
@@ -300,11 +296,7 @@
         kernel->second.push_arg(in);
         kernel->second.push_arg(out);
 
-<<<<<<< HEAD
-        queue.enqueueNDRangeKernel(krn, cl::NullRange, g_size, wgsize);
-=======
         kernel->second(queue);
->>>>>>> 95196b44
     }
 
     void mul_local(
@@ -318,14 +310,10 @@
             mul<assign::SET>(loc, in, out, scale);
     }
 
-<<<<<<< HEAD
-    void mul_remote(const cl::Buffer &in, const cl::Buffer &out, scalar_type scale) const
-=======
     void mul_remote(
             const backend::device_vector<val_t> &in,
             const backend::device_vector<val_t> &out,
             scalar_type scale) const
->>>>>>> 95196b44
     {
         mul<assign::ADD>(rem, in, out, scale);
     }
